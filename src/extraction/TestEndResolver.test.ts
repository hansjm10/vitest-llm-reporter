--- conflicted
+++ resolved
@@ -63,12 +63,8 @@
     const modifier = 'only'
     const content = `import { test } from 'vitest'
 
-<<<<<<< HEAD
-test.concurrent.${['only'].join('')}('chained', async () => {
-=======
 
 test.concurrent.__ONLY__('chained', async () => {
->>>>>>> 1a9e7d2a
   await Promise.resolve()
   return 'done'
 })
