import type { ConsoleEvent } from '../types/schema.js'
import { createLogger } from '../utils/logger.js'

/**
 * Console Merger
 *
 * Intelligently merges console events from multiple sources (AsyncLocalStorage and Vitest native)
 * preserving timestamps and source information.
 *
 * @module console/merge
 */

export class ConsoleMerger {
  private debug = createLogger('console-merger')
  private normalizationCache = new Map<string, string>()

  /**
   * Merge console events from multiple sources
   *
   * @param taskEvents - Console events from Vitest's native capture (onUserConsoleLog)
   * @param interceptedEvents - Console events from AsyncLocalStorage-based capture
   * @returns Merged console events array with stable ordering
   */
  public merge(
    taskEvents: ConsoleEvent[] | undefined,
    interceptedEvents: ConsoleEvent[] | undefined
  ): ConsoleEvent[] | undefined {
    // Handle edge cases
    if (!taskEvents && !interceptedEvents) {
      return undefined
    }
    if (!taskEvents) {
      return interceptedEvents
    }
    if (!interceptedEvents) {
      return taskEvents
    }

    this.debug(
      'Merging %d task and %d intercepted console events',
      taskEvents.length,
      interceptedEvents.length
    )

<<<<<<< HEAD
    // If both have timestamps, merge by timestamp
    const hasTaskTimestamps = taskEvents.some((e) => e.timestampMs !== undefined)
    const hasInterceptedTimestamps = interceptedEvents.some((e) => e.timestampMs !== undefined)

    if (hasTaskTimestamps && hasInterceptedTimestamps) {
      // Merge by timestamp, maintaining stable sort for equal timestamps
      const merged = [...interceptedEvents, ...taskEvents]
      merged.sort((a, b) => {
        // Both have timestamps
        if (a.timestampMs !== undefined && b.timestampMs !== undefined) {
          return a.timestampMs - b.timestampMs
        }
        // Only a has timestamp - it comes first
        if (a.timestampMs !== undefined) {
          return -1
        }
        // Only b has timestamp - it comes first
        if (b.timestampMs !== undefined) {
          return 1
        }
        // Neither has timestamp - maintain original order
        return 0
      })
=======
    // Clear normalization cache after merge to prevent memory buildup
    this.normalizationCache.clear()

    return cleaned
  }
>>>>>>> 3ca49527

      // Remove adjacent duplicates (same level and text)
      return this.deduplicateAdjacent(merged)
    }

    // Otherwise, preserve source order (intercepted first, then task)
    // This maintains the natural flow when timestamps aren't available
    const merged = [...interceptedEvents, ...taskEvents]

<<<<<<< HEAD
    // Remove adjacent duplicates
    return this.deduplicateAdjacent(merged)
=======
  /**
   * Normalize a log entry for comparison
   * Removes timestamps and excessive whitespace
   * Uses caching to avoid re-normalizing the same strings
   *
   * @param log - The log entry to normalize
   * @returns Normalized log entry
   */
  private normalizeLog(log: string): string {
    // Check cache first
    const cached = this.normalizationCache.get(log)
    if (cached !== undefined) {
      return cached
    }

    // Limit cache size to prevent memory issues (LRU-style)
    if (this.normalizationCache.size > 100) {
      // Remove oldest entries (first 20)
      const keysToDelete = Array.from(this.normalizationCache.keys()).slice(0, 20)
      keysToDelete.forEach((key) => this.normalizationCache.delete(key))
    }

    const normalized = log
      // Remove timestamp prefixes like [123ms] or timestamps in general
      .replace(/^\[\d+(?:ms)?\]\s*/, '')
      .replace(/\b\d{4}-\d{2}-\d{2}T\d{2}:\d{2}:\d{2}\.\d{3}Z\b/g, '')
      .replace(/\b\d{13}\b/g, '') // Remove unix timestamps
      // Normalize whitespace
      .replace(/\s+/g, ' ')
      .trim()

    // Store in cache
    this.normalizationCache.set(log, normalized)
    return normalized
>>>>>>> 3ca49527
  }

  /**
   * Remove adjacent duplicate events
   *
   * @param events - Console events array
   * @returns Deduplicated events array or undefined if empty
   */
<<<<<<< HEAD
  private deduplicateAdjacent(events: ConsoleEvent[]): ConsoleEvent[] | undefined {
    if (events.length === 0) return undefined
=======
  private areSimilar(log1: string, log2: string): boolean {
    // Exact match after normalization (fast path)
    if (log1 === log2) {
      return true
    }
>>>>>>> 3ca49527

    const deduplicated: ConsoleEvent[] = []
    let previous: ConsoleEvent | null = null

<<<<<<< HEAD
    for (const event of events) {
      // Skip if it's an exact duplicate of the previous event
      if (previous && this.areEventsEqual(previous, event)) {
        this.debug('Skipping duplicate event: %s', event.text)
        continue
=======
    // Fuzzy matching using Levenshtein distance
    // Use 85% similarity threshold (0.85)
    const maxLen = Math.max(log1.length, log2.length)
    if (maxLen === 0) {
      return true // Both empty strings
    }

    const distance = this.levenshteinDistance(log1, log2)
    const similarity = 1 - distance / maxLen

    // Consider strings similar if they have 85% or higher similarity
    return similarity >= 0.85
  }

  /**
   * Calculate Levenshtein distance between two strings
   * Uses optimized two-row dynamic programming approach
   *
   * @param str1 - First string
   * @param str2 - Second string
   * @returns Edit distance between the strings
   */
  private levenshteinDistance(str1: string, str2: string): number {
    // Handle edge cases
    if (str1 === str2) return 0
    if (str1.length === 0) return str2.length
    if (str2.length === 0) return str1.length

    // Ensure str1 is the shorter string for memory optimization
    if (str1.length > str2.length) {
      ;[str1, str2] = [str2, str1]
    }

    const len1 = str1.length
    const len2 = str2.length

    // Use two rows instead of full matrix to save memory
    let prevRow = Array.from({ length: len1 + 1 }, (_, i) => i)
    let currRow = new Array<number>(len1 + 1)

    for (let j = 1; j <= len2; j++) {
      currRow[0] = j
      for (let i = 1; i <= len1; i++) {
        const cost = str1[i - 1] === str2[j - 1] ? 0 : 1
        currRow[i] = Math.min(
          currRow[i - 1] + 1, // Insertion
          prevRow[i] + 1, // Deletion
          prevRow[i - 1] + cost // Substitution
        )
      }
      // Swap rows
      const temp = prevRow
      prevRow = currRow
      currRow = temp
    }

    return prevRow[len1]
  }

  /**
   * Deep clone a console output object
   *
   * @param output - Console output to clone
   * @returns Cloned console output
   */
  private deepClone(output: ConsoleOutput): ConsoleOutput {
    const cloned: ConsoleOutput = {}

    for (const [key, values] of Object.entries(output) as Array<
      [keyof ConsoleOutput, string[] | undefined]
    >) {
      if (values && Array.isArray(values)) {
        cloned[key] = [...values]
>>>>>>> 3ca49527
      }
      deduplicated.push(event)
      previous = event
    }

    return deduplicated.length > 0 ? deduplicated : undefined
  }

  /**
   * Check if two events are equal (same level and normalized text)
   *
   * @param a - First event
   * @param b - Second event
   * @returns True if events are considered equal
   */
  private areEventsEqual(a: ConsoleEvent, b: ConsoleEvent): boolean {
    // Different levels are never equal
    if (a.level !== b.level) {
      return false
    }

    // If both have timestamps and they differ significantly, not equal
    if (a.timestampMs !== undefined && b.timestampMs !== undefined) {
      // Allow small timestamp differences (within 5ms) for near-simultaneous logs
      if (Math.abs(a.timestampMs - b.timestampMs) > 5) {
        return false
      }
    }

    // Compare normalized text
    return this.normalizeText(a.text) === this.normalizeText(b.text)
  }

  /**
   * Normalize event text for comparison
   * Removes timestamps and excessive whitespace
   *
   * @param text - Event text to normalize
   * @returns Normalized text
   */
  private normalizeText(text: string): string {
    return (
      text
        // Remove timestamp prefixes like [123ms]
        .replace(/^\[\d+(?:ms)?\]\s*/, '')
        // Remove ISO timestamps
        .replace(/\b\d{4}-\d{2}-\d{2}T\d{2}:\d{2}:\d{2}\.\d{3}Z\b/g, '')
        // Remove unix timestamps
        .replace(/\b\d{13}\b/g, '')
        // Normalize whitespace
        .replace(/\s+/g, ' ')
        .trim()
    )
  }
}

/**
 * Singleton instance of ConsoleMerger for convenience
 *
 * @example
 * ```typescript
 * import { consoleMerger } from './console/merge.js'
 *
 * // Merge console events from different sources
 * const merged = consoleMerger.merge(taskEvents, interceptedEvents)
 * ```
 */
export const consoleMerger = new ConsoleMerger()<|MERGE_RESOLUTION|>--- conflicted
+++ resolved
@@ -42,7 +42,6 @@
       interceptedEvents.length
     )
 
-<<<<<<< HEAD
     // If both have timestamps, merge by timestamp
     const hasTaskTimestamps = taskEvents.some((e) => e.timestampMs !== undefined)
     const hasInterceptedTimestamps = interceptedEvents.some((e) => e.timestampMs !== undefined)
@@ -66,13 +65,6 @@
         // Neither has timestamp - maintain original order
         return 0
       })
-=======
-    // Clear normalization cache after merge to prevent memory buildup
-    this.normalizationCache.clear()
-
-    return cleaned
-  }
->>>>>>> 3ca49527
 
       // Remove adjacent duplicates (same level and text)
       return this.deduplicateAdjacent(merged)
@@ -82,45 +74,8 @@
     // This maintains the natural flow when timestamps aren't available
     const merged = [...interceptedEvents, ...taskEvents]
 
-<<<<<<< HEAD
     // Remove adjacent duplicates
     return this.deduplicateAdjacent(merged)
-=======
-  /**
-   * Normalize a log entry for comparison
-   * Removes timestamps and excessive whitespace
-   * Uses caching to avoid re-normalizing the same strings
-   *
-   * @param log - The log entry to normalize
-   * @returns Normalized log entry
-   */
-  private normalizeLog(log: string): string {
-    // Check cache first
-    const cached = this.normalizationCache.get(log)
-    if (cached !== undefined) {
-      return cached
-    }
-
-    // Limit cache size to prevent memory issues (LRU-style)
-    if (this.normalizationCache.size > 100) {
-      // Remove oldest entries (first 20)
-      const keysToDelete = Array.from(this.normalizationCache.keys()).slice(0, 20)
-      keysToDelete.forEach((key) => this.normalizationCache.delete(key))
-    }
-
-    const normalized = log
-      // Remove timestamp prefixes like [123ms] or timestamps in general
-      .replace(/^\[\d+(?:ms)?\]\s*/, '')
-      .replace(/\b\d{4}-\d{2}-\d{2}T\d{2}:\d{2}:\d{2}\.\d{3}Z\b/g, '')
-      .replace(/\b\d{13}\b/g, '') // Remove unix timestamps
-      // Normalize whitespace
-      .replace(/\s+/g, ' ')
-      .trim()
-
-    // Store in cache
-    this.normalizationCache.set(log, normalized)
-    return normalized
->>>>>>> 3ca49527
   }
 
   /**
@@ -129,101 +84,17 @@
    * @param events - Console events array
    * @returns Deduplicated events array or undefined if empty
    */
-<<<<<<< HEAD
   private deduplicateAdjacent(events: ConsoleEvent[]): ConsoleEvent[] | undefined {
     if (events.length === 0) return undefined
-=======
-  private areSimilar(log1: string, log2: string): boolean {
-    // Exact match after normalization (fast path)
-    if (log1 === log2) {
-      return true
-    }
->>>>>>> 3ca49527
 
     const deduplicated: ConsoleEvent[] = []
     let previous: ConsoleEvent | null = null
 
-<<<<<<< HEAD
     for (const event of events) {
       // Skip if it's an exact duplicate of the previous event
       if (previous && this.areEventsEqual(previous, event)) {
         this.debug('Skipping duplicate event: %s', event.text)
         continue
-=======
-    // Fuzzy matching using Levenshtein distance
-    // Use 85% similarity threshold (0.85)
-    const maxLen = Math.max(log1.length, log2.length)
-    if (maxLen === 0) {
-      return true // Both empty strings
-    }
-
-    const distance = this.levenshteinDistance(log1, log2)
-    const similarity = 1 - distance / maxLen
-
-    // Consider strings similar if they have 85% or higher similarity
-    return similarity >= 0.85
-  }
-
-  /**
-   * Calculate Levenshtein distance between two strings
-   * Uses optimized two-row dynamic programming approach
-   *
-   * @param str1 - First string
-   * @param str2 - Second string
-   * @returns Edit distance between the strings
-   */
-  private levenshteinDistance(str1: string, str2: string): number {
-    // Handle edge cases
-    if (str1 === str2) return 0
-    if (str1.length === 0) return str2.length
-    if (str2.length === 0) return str1.length
-
-    // Ensure str1 is the shorter string for memory optimization
-    if (str1.length > str2.length) {
-      ;[str1, str2] = [str2, str1]
-    }
-
-    const len1 = str1.length
-    const len2 = str2.length
-
-    // Use two rows instead of full matrix to save memory
-    let prevRow = Array.from({ length: len1 + 1 }, (_, i) => i)
-    let currRow = new Array<number>(len1 + 1)
-
-    for (let j = 1; j <= len2; j++) {
-      currRow[0] = j
-      for (let i = 1; i <= len1; i++) {
-        const cost = str1[i - 1] === str2[j - 1] ? 0 : 1
-        currRow[i] = Math.min(
-          currRow[i - 1] + 1, // Insertion
-          prevRow[i] + 1, // Deletion
-          prevRow[i - 1] + cost // Substitution
-        )
-      }
-      // Swap rows
-      const temp = prevRow
-      prevRow = currRow
-      currRow = temp
-    }
-
-    return prevRow[len1]
-  }
-
-  /**
-   * Deep clone a console output object
-   *
-   * @param output - Console output to clone
-   * @returns Cloned console output
-   */
-  private deepClone(output: ConsoleOutput): ConsoleOutput {
-    const cloned: ConsoleOutput = {}
-
-    for (const [key, values] of Object.entries(output) as Array<
-      [keyof ConsoleOutput, string[] | undefined]
-    >) {
-      if (values && Array.isArray(values)) {
-        cloned[key] = [...values]
->>>>>>> 3ca49527
       }
       deduplicated.push(event)
       previous = event
@@ -260,6 +131,7 @@
   /**
    * Normalize event text for comparison
    * Removes timestamps and excessive whitespace
+   * Uses caching to avoid re-normalizing the same strings
    *
    * @param text - Event text to normalize
    * @returns Normalized text
